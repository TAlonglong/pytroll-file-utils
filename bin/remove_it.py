--- conflicted
+++ resolved
@@ -235,10 +235,6 @@
                 logger.info("  Cleaning %s", pathname)
                 flist = glob(pathname)
                 for filename in flist:
-<<<<<<< HEAD
-                    stat = os.lstat(filename)
-                    if datetime.fromtimestamp(stat.st_mtime) < ref_time:
-=======
                     if not os.path.exists(filename):
                         continue
                     try:
@@ -248,7 +244,6 @@
                         continue
 
                     if datetime.fromtimestamp(stat.st_ctime) < ref_time:
->>>>>>> ae55aa0d
                         if not args.dry_run:
                             try:
                                 if os.path.isdir(filename):
