--- conflicted
+++ resolved
@@ -163,39 +163,7 @@
     return parser.parse_args()
 
 
-<<<<<<< HEAD
-    PUB = Publisher("tcp://*:" + str(cmd_args.port), "move_it_server")
-
-    mask = (pyinotify.IN_CLOSE_WRITE | pyinotify.IN_MOVED_TO |
-            pyinotify.IN_CREATE)
-    watchman = pyinotify.WatchManager()
-
-    def local_reload_config(filename):
-        return reload_config(filename, chains, create_listener_notifier,
-                             MirrorRequestManager, PUB)
-
-    notifier = pyinotify.ThreadedNotifier(
-        watchman,
-        EventHandler(watchman, local_reload_config,
-                     cmd_filename=cmd_args.config_file))
-    watchman.add_watch(os.path.dirname(cmd_args.config_file), mask)
-
-    def chains_stop(*args):
-        global running
-        running = False
-        notifier.stop()
-        terminate(chains, PUB)
-
-    signal.signal(signal.SIGTERM, chains_stop)
-
-    def reload_cfg_file(*args):
-        reload_config(cmd_args.config_file, chains, create_listener_notifier,
-                      MirrorRequestManager, PUB)
-
-    signal.signal(signal.SIGHUP, reload_cfg_file)
-=======
 def main():
->>>>>>> 18d29bc0
 
     cmd_args = parse_args()
     mirror = MoveItMirror(cmd_args)
