--- conflicted
+++ resolved
@@ -807,69 +807,10 @@
         self.copy()
         os.remove(self.origin)
 
-    def _ssh_client(self, hostname, username):
-
-        from paramiko import SSHClient, SSHException, AutoAddPolicy
-
-        retries = 3
-
-        while retries > 0:
-            retries -= 1
-            try:
-                ssh = SSHClient()
-                ssh.set_missing_host_key_policy(AutoAddPolicy())
-                ssh.load_system_host_keys()
-                ssh.connect(hostname, username = username)
-                LOGGER.debug("Successfully connected to " + hostname + " as " + username)
-            except SSHException as sshe:
-                LOGGER.error("Failed to init SSHClient: " + str(sshe))
-            except Exception as e:
-                LOGGER.error("Unknown exception at init SSHClient: ",str(e))
-            else:
-                return ssh
-
-            ssh.close()
-            time.sleep(2)
-            LOGGER.debug("Retrying ssh connect ...")
-        raise IOError("Failed to connect after 3 attempts")
-
     def copy(self):
         """Push it !"""
         from scp import SCPClient
 
-<<<<<<< HEAD
-        LOGGER.debug('hostname %s', self.destination.hostname)
-        LOGGER.debug('dest path %s ', os.path.dirname(self.destination.path))
-        LOGGER.debug('origin %s ', self.origin)
-
-        ssh = self._ssh_client(self.destination.hostname, self.destination.username)
-        if ssh:
-            try:
-                scp = SCPClient(ssh.get_transport())
-            except Exception as e:
-                LOGGER.error("Failed to initiate SCPClient: " +str(e))
-                ssh.close()
-                raise
-
-            try:
-                scp.put(self.origin, self.destination.path)
-            except OSError as osex:
-                if osex.errno == 2:
-                    LOGGER.error("No such file or directory. File not transfered: %s. Original error message: %s", self.origin, str(osex))
-                else:
-                    LOGGER.error("OSError in scp.put: " + str(osex))
-                raise
-            except Exception as e:
-                LOGGER.error("Something went wrong with scp: " + str(e))
-                LOGGER.error("Exception name {}".format(type(e).__name__))
-                LOGGER.error("Exception args {}".format(e.args))
-                raise
-            finally:
-                scp.close()
-                ssh.close()
-        else:
-            LOGGER.error("Failed to make a ssh connection. File not transfered.")
-=======
         ssh_connection = self.get_connection(self.destination.hostname, self.destination.port, self.destination.username)
 
         try:
@@ -894,7 +835,6 @@
             raise
         finally:
             scp.close()
->>>>>>> ec75cb24
 
 class SftpMover(Mover):
 
