#!/usr/bin/env python
# -*- coding: utf-8 -*-
#
# Copyright (c) 2012, 2013, 2014, 2015, 2016
#
# Author(s):
#
#   Martin Raspaud <martin.raspaud@smhi.se>
#   Panu Lahtinen <panu.lahtinen@fmi.fi>
#
# This program is free software: you can redistribute it and/or modify
# it under the terms of the GNU General Public License as published by
# the Free Software Foundation, either version 3 of the License, or
# (at your option) any later version.
#
# This program is distributed in the hope that it will be useful,
# but WITHOUT ANY WARRANTY; without even the implied warranty of
# MERCHANTABILITY or FITNESS FOR A PARTICULAR PURPOSE.  See the
# GNU General Public License for more details.
#
# You should have received a copy of the GNU General Public License
# along with this program.  If not, see <http://www.gnu.org/licenses/>.

import bz2
import errno
import fnmatch
import glob
import logging
import logging.handlers
import os
import shutil
import subprocess
import sys
import time
import datetime
import traceback
<<<<<<< HEAD
import tempfile

from six.moves.configparser import ConfigParser
=======
import socket
import tempfile
from six.moves.configparser import RawConfigParser
>>>>>>> 18d29bc0
from ftplib import FTP, all_errors
from six.moves.queue import Empty, Queue
from threading import Thread, Event, current_thread, Lock
from six.moves.urllib.parse import urlparse, urlunparse
from six import string_types
from collections import deque

import pyinotify
from zmq import NOBLOCK, POLLIN, PULL, PUSH, ROUTER, Poller, ZMQError

from posttroll import get_context
from posttroll.message import Message
from posttroll.publisher import get_own_ip
from posttroll.subscriber import Subscribe
from trollsift import globify, parse

from trollmoves.utils import get_local_ips
from trollmoves.utils import gen_dict_extract, gen_dict_contains
from trollmoves.client import DEFAULT_REQ_TIMEOUT

LOGGER = logging.getLogger(__name__)


file_cache = deque(maxlen=61000)
file_cache_lock = Lock()
START_TIME = datetime.datetime.utcnow()


class ConfigError(Exception):
    pass


class Deleter(Thread):

    def __init__(self):
        Thread.__init__(self)
        self.queue = Queue()
        self.timer = None
        self.loop = True

    def add(self, filename):
        LOGGER.debug('Scheduling %s for removal', filename)
        self.queue.put((filename, time.time() + 30*60))

    def run(self):
        while self.loop:
            try:
                filename, the_time = self.queue.get(True, 2)
            except Empty:
                continue
            while self.loop:
                time.sleep(min(2, max(the_time - time.time(), 0)))
                if the_time <= time.time():
                    try:
                        self.delete(filename)
                    except Exception:
                        LOGGER.exception(
                            'Something went wrong when deleting %s', filename)
                    else:
                        LOGGER.debug('Removed %s.', filename)
                    break

    @staticmethod
    def delete(filename):
        try:
            os.remove(filename)
        except OSError as err:
            if err.errno != errno.ENOENT:
                raise

    def stop(self):
        self.loop = False
        if self.timer:
            self.timer.cancel()


class RequestManager(Thread):
    """Manage requests.
    """

    def __init__(self, port, attrs=None):
        Thread.__init__(self)

        self._loop = True
        self.out_socket = get_context().socket(ROUTER)
        self.out_socket.bind("tcp://*:" + str(port))
        self.port = port
        self.in_socket = get_context().socket(PULL)
        self.in_socket.bind("inproc://replies" + str(port))

        self._poller = Poller()
        self._poller.register(self.out_socket, POLLIN)
        self._poller.register(self.in_socket, POLLIN)
        self._attrs = attrs
        try:
            # Checking the validity of the file pattern
            _pattern = globify(attrs["origin"])
        except ValueError as err:
            raise ConfigError('Invalid file pattern: ' + str(err))
        except KeyError:
            if 'listen' not in attrs:
                raise
        self._deleter = Deleter()

        try:
            self._station = self._attrs["station"]
        except (KeyError, TypeError):
            LOGGER.warning("Station is not defined in config file")
            self._station = "unknown"
        LOGGER.debug("Station is '%s'", self._station)

    def start(self):
        self._deleter.start()
        Thread.start(self)

    def pong(self, message):
        """Reply to ping
        """
        return Message(message.subject, "pong", {"station": self._station})

    def push(self, message):
        """Reply to push request
        """
        for the_dict in gen_dict_contains(message.data, 'uri'):
            uri = urlparse(the_dict['uri'])
            rel_path = the_dict.get('path', '')
            pathname = uri.path
            # FIXME: check against file_cache
            if 'origin' in self._attrs and not fnmatch.fnmatch(
                    os.path.basename(pathname),
                    os.path.basename(globify(self._attrs["origin"]))):
                LOGGER.warning('Client trying to get invalid file: %s', pathname)
                return Message(message.subject,
                               "err",
                               data="{0:s} not reachable".format(pathname))
            try:
                move_it(pathname, message.data['destination'], self._attrs, rel_path=rel_path)
            except Exception as err:
                return Message(message.subject, "err", data=str(err))
            else:
                if (self._attrs.get('compression') or self._attrs.get(
                        'delete', 'False').lower() in ["1", "yes", "true", "on"]):
                    self._deleter.add(pathname)

            if 'dataset' in message.data:
                mtype = 'dataset'
            elif 'collection' in message.data:
                mtype = 'collection'
            elif 'uid' in message.data:
                mtype = 'file'
            else:
                raise KeyError('No known metadata in message.')

        new_msg = Message(message.subject,
                          mtype,
                          data=message.data.copy())
        new_msg.data['destination'] = clean_url(new_msg.data[
            'destination'])
        return new_msg

    def ack(self, message):
        """Reply with ack to a publication
        """
        for url in gen_dict_extract(message.data, 'uri'):
            uri = urlparse(url)
            pathname = uri.path

            if 'origin' in self._attrs and not fnmatch.fnmatch(
                    os.path.basename(pathname),
                    os.path.basename(globify(self._attrs["origin"]))):
                LOGGER.warning('Client trying to get invalid file: %s', pathname)
                return Message(message.subject,
                               "err",
                               data="{0:s} not reacheable".format(pathname))

            if (self._attrs.get('compression') or self._attrs.get(
                    'delete', 'False').lower() in ["1", "yes", "true", "on"]):
                self._deleter.add(pathname)
        new_msg = Message(message.subject, "ack", data=message.data.copy())
        try:
            new_msg.data['destination'] = clean_url(new_msg.data[
                'destination'])
        except KeyError:
            pass
        return new_msg

    def info(self, message):
        topic = message.subject
        max_count = 2256  # Let's set a (close to arbitrary) limit on messages size.
        try:
            max_count = min(message.data.get("max_count", max_count), max_count)
        except AttributeError:
            pass
        uptime = datetime.datetime.utcnow() - START_TIME
        files = []
        with file_cache_lock:
            for i in file_cache:
                if i.startswith(topic):
                    files.append(i)
                    if len(files) == max_count:
                        break
        return Message(message.subject, "info", data={"files": files, "max_count": max_count, "uptime": str(uptime)})

    def unknown(self, message):
        """Reply to any unknown request.
        """
        return Message(message.subject, "unknown")

    def reply_and_send(self, fun, address, message):
        in_socket = get_context().socket(PUSH)
        in_socket.connect("inproc://replies" + str(self.port))

        reply = Message(message.subject, "error")
        try:
            reply = fun(message)
        except Exception:
            LOGGER.exception("Something went wrong"
                             " when processing the request: %s", str(message))
        finally:
            LOGGER.debug("Response: %s", str(reply))
            try:
                in_socket.send_multipart([address, b'', str(reply)])
            except TypeError:
                in_socket.send_multipart([address, b'', bytes(str(reply),
                                                              'utf-8')])

    def run(self):
        while self._loop:
            try:
                socks = dict(self._poller.poll(timeout=2000))
            except ZMQError:
                LOGGER.info("Poller interrupted.")
                continue
            if socks.get(self.out_socket) == POLLIN:
                LOGGER.debug("Received a request")
                address, _, payload = self.out_socket.recv_multipart(
                    NOBLOCK)
                message = Message(rawstr=payload)
                fake_msg = Message(rawstr=str(message))
                try:
                    urlparse(message.data['destination'])
                except (KeyError, TypeError):
                    pass
                else:
                    fake_msg.data['destination'] = clean_url(message.data[
                        'destination'])

                LOGGER.debug("processing request: %s", str(fake_msg))
                if message.type == "ping":
                    Thread(target=self.reply_and_send,
                           args=(self.pong, address, message)).start()
                elif message.type == "push":
                    Thread(target=self.reply_and_send,
                           args=(self.push, address, message)).start()
                elif message.type == "ack":
                    Thread(target=self.reply_and_send,
                           args=(self.ack, address, message)).start()
                elif message.type == "info":
                    Thread(target=self.reply_and_send,
                           args=(self.info, address, message)).start()
                else:  # unknown request
                    Thread(target=self.reply_and_send,
                           args=(self.unknown, address, message)).start()
            elif socks.get(self.in_socket) == POLLIN:
                self.out_socket.send_multipart(
                    self.in_socket.recv_multipart(NOBLOCK))

            else:  # timeout
                pass

    def stop(self):
        """Stop the request manager."""
        self._loop = False
        self._deleter.stop()
        self.out_socket.close(1)
        self.in_socket.close(1)


class Listener(Thread):

    def __init__(self, attrs, publisher):
        super(Listener, self).__init__()
        self.attrs = attrs
        self.publisher = publisher
        self.loop = True

    def run(self):
        with Subscribe('', topics=self.attrs['listen'], addr_listener=True) as sub:
            for msg in sub.recv(1):
                if msg is None:
                    if not self.loop:
                        break
                    else:
                        continue

                # check that files are local
                for uri in gen_dict_extract(msg.data, 'uri'):
                    urlobj = urlparse(uri)
                    if(urlobj.scheme not in ['', 'file']
                       and not socket.gethostbyname(urlobj.netloc) in get_local_ips()):
                        break
                else:
                    LOGGER.debug('We have a match: %s', str(msg))

                    #pathname = unpack(orig_pathname, **attrs)

                    info = self.attrs.get("info", {})
                    if info:
                        info = dict((elt.strip().split('=') for elt in info.split(";")))
                        for infokey, infoval in info.items():
                            if "," in infoval:
                                info[infokey] = infoval.split(",")

                    # info.update(parse(attrs["origin"], orig_pathname))
                    # info['uri'] = pathname
                    # info['uid'] = os.path.basename(pathname)
                    info.update(msg.data)
                    info['request_address'] = self.attrs.get(
                        "request_address", get_own_ip()) + ":" + self.attrs["request_port"]
                    old_data = msg.data
                    msg = Message(self.attrs["topic"], msg.type, info)
                    self.publisher.send(str(msg))
                    with file_cache_lock:
                        for filename in gen_dict_extract(old_data, 'uid'):
                            file_cache.appendleft(self.attrs["topic"] + '/' + filename)
                    LOGGER.debug("Message sent: %s", str(msg))
                    if not self.loop:
                        break

    def stop(self):
        self.loop = False


def create_posttroll_notifier(attrs, publisher):
    """Create a notifier listening to posttroll messages from *attrs*.
    """
    listener = Listener(attrs, publisher)

    return listener, None


def create_file_notifier(attrs, publisher):
    """Create a notifier from the specified configuration attributes *attrs*.
    """

<<<<<<< HEAD
    tmask = (pyinotify.IN_CLOSE_WRITE | pyinotify.IN_MOVED_TO |
             pyinotify.IN_CREATE | pyinotify.IN_DELETE)
=======
    tmask = (pyinotify.IN_CLOSE_WRITE |
             pyinotify.IN_MOVED_TO |
             pyinotify.IN_CREATE)
>>>>>>> 18d29bc0

    wm_ = pyinotify.WatchManager()

    pattern = globify(attrs["origin"])
    opath = os.path.dirname(pattern)

    if 'origin_inotify_base_dir_skip_levels' in attrs:
        pattern_list = pattern.split('/')
        pattern_join = os.path.join(*pattern_list[:int(attrs['origin_inotify_base_dir_skip_levels'])])
        opath = os.path.join("/",pattern_join)
        LOGGER.debug("Using {} as base path for pyinotify add_watch.".format(opath))

    def fun(orig_pathname):
        """Publish what we have."""
        if ( os.path.exists(orig_pathname)):
            if not fnmatch.fnmatch(orig_pathname, pattern):
                return
            elif (os.stat(orig_pathname).st_size == 0):
                #Need to to this as files from MEOS are initially created with size 0.
                return
            else:
                LOGGER.debug('We have a match: %s', orig_pathname)
        else:
            #Need to to this as a lot of file are created by MEOS and then deleted shortly after
            LOGGER.debug('orig_pathname: {} has disapeared. skipping this.'.format(orig_pathname))
            return

        pathname = unpack(orig_pathname, **attrs)

        info = attrs.get("info", {})
        if info:
            info = dict((elt.strip().split('=') for elt in info.split(";")))
            for infokey, infoval in info.items():
                if "," in infoval:
                    info[infokey] = infoval.split(",")
        else:
            info = {}

        info.update(parse(attrs["origin"], orig_pathname))
        info['uri'] = pathname
        info['uid'] = os.path.basename(pathname)
        info['request_address'] = attrs.get(
            "request_address", get_own_ip()) + ":" + attrs["request_port"]
        msg = Message(attrs["topic"], 'file', info)
        publisher.send(str(msg))
        with file_cache_lock:
            file_cache.appendleft(attrs["topic"] + '/' + info["uid"])
        LOGGER.debug("Message sent: %s", str(msg))

    tnotifier = pyinotify.ThreadedNotifier(wm_, EventHandler(wm_, fun))

    wm_.add_watch(opath, tmask)

    return tnotifier, fun


def clean_url(url):
    """Remove login info from *url*."""
    if isinstance(url, string_types):
        urlobj = urlparse(url)
    else:
        urlobj = url
    return urlunparse((urlobj.scheme, urlobj.hostname,
                       urlobj.path, "", "", ""))


def read_config(filename):
    """Read the config file called *filename*.
    """
    cp_ = RawConfigParser()
    cp_.read(filename)

    res = {}

    for section in cp_.sections():
        res[section] = dict(cp_.items(section))
        res[section].setdefault("working_directory", None)
        res[section].setdefault("compression", False)
        res[section].setdefault("req_timeout", DEFAULT_REQ_TIMEOUT)
        res[section].setdefault("transfer_req_timeout", 10 * DEFAULT_REQ_TIMEOUT)
        if ("origin" not in res[section]) and ('listen' not in res[section]):
            LOGGER.warning("Incomplete section %s: add an 'origin' or "
                           "'listen' item.", section)
            LOGGER.info("Ignoring section %s: incomplete.", section)
            del res[section]
            continue

        # if "publisher_port" not in res[section]:
        #    LOGGER.warning("Incomplete section " + section
        #                   + ": add an 'publisher_port' item.")
        #    LOGGER.info("Ignoring section " + section
        #                + ": incomplete.")
        #    del res[section]
        #    continue

        if "topic" not in res[section]:
            LOGGER.warning("Incomplete section %s: add an 'topic' item.",
                           section)
            LOGGER.info("Ignoring section %s: incomplete.",
                        section)
            continue
        else:
            try:
                res[section]["publish_port"] = int(res[section][
                    "publish_port"])
            except (KeyError, ValueError):
                res[section]["publish_port"] = 0
    return res


def reload_config(filename,
                  chains,
                  notifier_builder=None,
                  manager=RequestManager,
                  publisher=None,
                  disable_backlog=False):
    """Rebuild chains if needed (if the configuration changed) from *filename*.
    """

    LOGGER.debug("New config file detected: %s", filename)

    new_chains = read_config(filename)

    old_glob = []

    for key, val in new_chains.items():
        identical = True
        if key in chains:
            for key2, val2 in new_chains[key].items():
                if ((key2 not in ["notifier", "publisher"]) and
                    ((key2 not in chains[key]) or
                     (chains[key][key2] != val2))):
                    identical = False
                    break
            if identical:
                continue

            chains[key]["notifier"].stop()
            if "request_manager" in chains[key]:
                chains[key]["request_manager"].stop()
                LOGGER.debug('Stopped reqman')

        chains[key] = val.copy()
        try:
            chains[key]["request_manager"] = manager(
                int(val["request_port"]), val)
            LOGGER.debug("Created request manager on port %s",
                         val["request_port"])
        except (KeyError, NameError):
            LOGGER.exception('In reading config')
        except ConfigError as err:
            LOGGER.error('Invalid config parameters in %s: %s', key, str(err))
            LOGGER.warning('Remove and skip %s', key)
            del chains[key]
            continue

        if notifier_builder is None:
            if 'origin' in val:
                notifier_builder = create_file_notifier
            elif 'listen' in val:
                notifier_builder = create_posttroll_notifier

        chains[key]["notifier"], fun = notifier_builder(val, publisher)
        chains[key]["request_manager"].start()
        chains[key]["notifier"].start()
        if 'origin' in val:
            old_glob.append((globify(val["origin"]), fun))

        if not identical:
            LOGGER.debug("Updated %s", key)
        else:
            LOGGER.debug("Added %s", key)

    for key in (set(chains.keys()) - set(new_chains.keys())):
        chains[key]["notifier"].stop()
        del chains[key]
        LOGGER.debug("Removed %s", key)

    LOGGER.debug("Reloaded config from %s", filename)
    if old_glob and not disable_backlog:
        time.sleep(3)
        for pattern, fun in old_glob:
            process_old_files(pattern, fun)

    LOGGER.debug("done reloading config")

# Unpackers

# xrit


def check_output(*popenargs, **kwargs):
    """Copy from python 2.7, `subprocess.check_output`."""
    if 'stdout' in kwargs:
        raise ValueError('stdout argument not allowed, it will be overridden.')
    LOGGER.debug("Calling %s", str(popenargs))
    process = subprocess.Popen(stdout=subprocess.PIPE, *popenargs, **kwargs)
    output, unused_err = process.communicate()
    del unused_err
    retcode = process.poll()
    if retcode:
        cmd = kwargs.get("args")
        if cmd is None:
            cmd = popenargs[0]
        raise RuntimeError(output)
    return output


def xrit(pathname, destination=None, cmd="./xRITDecompress"):
    """Unpacks xrit data."""
    opath, ofile = os.path.split(pathname)
    destination = destination or tempfile.gettempdir()
    dest_url = urlparse(destination)
    expected = os.path.join((destination or opath), ofile[:-2] + "__")
    if dest_url.scheme in ("", "file"):
        check_output([cmd, pathname], cwd=(destination or opath))
    else:
        LOGGER.exception("Can not extract file %s to %s, destination "
                         "has to be local.", pathname, destination)
    LOGGER.info("Successfully extracted %s to %s", pathname, destination)
    return expected


# bzip

BLOCK_SIZE = 1024


def bzip(origin, destination=None):
    """Unzip files."""
    ofile = os.path.split(origin)[1]
    destfile = os.path.join(destination or tempfile.gettempdir(), ofile[:-4])
    if os.path.exists(destfile):
        return destfile
    with open(destfile, "wb") as dest:
        try:
            orig = bz2.BZ2File(origin, "r")
            while True:
                block = orig.read(BLOCK_SIZE)

                if not block:
                    break
                dest.write(block)
            LOGGER.debug("Bunzipped %s to %s", origin, destfile)
        finally:
            orig.close()
    return destfile


def unpack(pathname,
           compression=None,
           working_directory=None,
           prog=None,
           delete="False",
           **kwargs):
    """Unpack *pathname*."""
    del kwargs
    if compression:
        try:
            unpack_fun = eval(compression)
            if prog is not None:
                new_path = unpack_fun(pathname, working_directory, prog)
            else:
                new_path = unpack_fun(pathname, working_directory)
        except Exception:
            LOGGER.exception("Could not decompress %s", pathname)
        else:
            if delete.lower() in ["1", "yes", "true", "on"]:
                os.remove(pathname)
            return new_path
    return pathname

# Mover


def move_it(pathname, destination, attrs=None, hook=None, rel_path=''):
    """Check if the file pointed by *filename* is in the filelist, and move it
    if it is.
    """
    dest_url = urlparse(destination)
    new_dest = dest_url._replace(path=os.path.join(dest_url.path, rel_path))
    fake_dest = clean_url(new_dest)

    LOGGER.debug("Copying to: %s", fake_dest)
    try:
        mover = MOVERS[dest_url.scheme]
    except KeyError:
        LOGGER.error("Unsupported protocol '" + str(dest_url.scheme) +
                     "'. Could not copy " + pathname + " to " + str(destination))
        raise

    try:
        mover(pathname, new_dest, attrs=attrs).copy()
        if hook:
            hook(pathname, new_dest)
    except Exception as err:
        exc_type, exc_value, exc_traceback = sys.exc_info()
        LOGGER.error("Something went wrong during copy of %s to %s: %s",
                     pathname, str(fake_dest), str(err))
        LOGGER.debug("".join(traceback.format_tb(exc_traceback)))
        raise err
    else:
        LOGGER.info("Successfully copied %s to %s",
                    pathname, str(fake_dest))

# TODO: implement the creation of missing directories.


class Mover(object):
    """Base mover object. Doesn't do anything as it has to be subclassed.
    """

    def __init__(self, origin, destination, attrs=None):
        if isinstance(destination, string_types):
            self.destination = urlparse(destination)
        else:
            self.destination = destination

        self.origin = origin
        self.attrs = attrs or {}

    def copy(self):
        """Copy it !
        """

        raise NotImplementedError("Copy for scheme " + self.destination.scheme
                                  + " not implemented (yet).")

    def move(self):
        """Move it !
        """

        raise NotImplementedError("Move for scheme " + self.destination.scheme
                                  + " not implemented (yet).")

    def get_connection(self, hostname, port, username=None):
        with self.active_connection_lock:
            LOGGER.debug('Getting connection to %s@%s:%s', self.destination.username, self.destination.hostname, self.destination.port)
            try:
                connection, timer = self.active_connections[(hostname, port, username)]
                if not self.is_connected(connection):
                    del self.active_connections[(hostname, port, username)]
                    LOGGER.debug('Resetting connection')
                    connection = self.open_connection()
                timer.cancel()
            except KeyError:
                connection = self.open_connection()

            timer = CTimer(int(self.attrs.get('connection_uptime', 30)),
                           self.delete_connection, (connection,))
            timer.start()
            self.active_connections[(hostname, port, username)] = connection, timer

            return connection

    def delete_connection(self, connection):
        with self.active_connection_lock:
            LOGGER.debug('Closing connection to %s@%s:%s', self.destination.username, self.destination.hostname, self.destination.port)
            try:
                if current_thread().finished.is_set():
                    return
            except AttributeError:
                pass
            try:
                self.close_connection(connection)
            finally:
                for key, val in self.active_connections.items():
                    if val[0] == connection:
                        del self.active_connections[key]
                        break


class FileMover(Mover):
    """Move files in the filesystem.
    """

    def copy(self):
        """Copy
        """
        dirname = os.path.dirname(self.destination.path)
        if not os.path.exists(dirname):
            os.makedirs(dirname)
        try:
            os.link(self.origin, self.destination.path)
        except OSError:
            shutil.copy(self.origin, self.destination.path)

    def move(self):
        """Move it !
        """
        shutil.move(self.origin, self.destination.path)



class CTimer(Thread):
    """Call a function after a specified number of seconds:
    t = CTimer(30.0, f, args=(), kwargs={})
    t.start()
    t.cancel() # stop the timer's action if it's still waiting
    """

    def __init__(self, interval, function, args=(), kwargs={}):
        Thread.__init__(self)
        self.interval = interval
        self.function = function
        self.args = args
        self.kwargs = kwargs
        self.finished = Event()

    def cancel(self):
        """Stop the timer if it hasn't finished yet"""
        self.finished.set()

    def run(self):
        self.finished.wait(self.interval)
        if not self.finished.is_set():
            self.function(*self.args, **self.kwargs)
        self.finished.set()


class FtpMover(Mover):
    """Move files over ftp.
    """

    active_connections = dict()
    active_connection_lock = Lock()

    def open_connection(self):
        connection = FTP(timeout=10)
        connection.connect(self.destination.hostname, self.destination.port or
                           21)
        if self.destination.username and self.destination.password:
            connection.login(self.destination.username,
                             self.destination.password)
        else:
            connection.login()

        return connection

    @staticmethod
    def is_connected(connection):
        try:
            connection.voidcmd("NOOP")
            return True
        except all_errors:
            return False
        except IOError:
            return False


    @staticmethod
    def close_connection(connection):
        try:
            connection.quit()
        except all_errors:
            connection.close()


    def move(self):
        """Push it !
        """
        self.copy()
        os.remove(self.origin)

    def copy(self):
        """Push it !
        """
        connection = self.get_connection(self.destination.hostname, self.destination.port, self.destination.username)

        def cd_tree(current_dir):
            if current_dir != "":
                try:
                    connection.cwd(current_dir)
                except (IOError, error_perm):
                    cd_tree("/".join(current_dir.split("/")[:-1]))
                    connection.mkdfile(current_dir)
                    connection.cwd(current_dir)

        LOGGER.debug('cd to %s', os.path.dirname(self.destination.path))
        cd_tree(os.path.dirname(self.destination.path))
        with open(self.origin, 'rb') as file_obj:
            connection.storbinary('STOR ' + os.path.basename(self.origin),
                                  file_obj)


class ScpMover(Mover):

    """Move files over ssh with scp.
    """
    active_connections = dict()
    active_connection_lock = Lock()

    def open_connection(self):
        from paramiko import SSHClient, SSHException, AutoAddPolicy

        retries = 3

        while retries > 0:
            retries -= 1
            try:
                ssh_connection = SSHClient()
                ssh_connection.set_missing_host_key_policy(AutoAddPolicy())
                ssh_connection.load_system_host_keys()
                ssh_connection.connect(self.destination.hostname, username = self.destination.username)
                LOGGER.debug("Successfully connected to %s as %s",
                             self.destination.hostname,
                             self.destination.username)
            except SSHException as sshe:
                LOGGER.error("Failed to init SSHClient: %s", str(sshe))
            except Exception as err:
                LOGGER.error("Unknown exception at init SSHClient: %s",
                             str(err))
            else:
                return ssh_connection

            ssh_connection.close()
            time.sleep(2)
            LOGGER.debug("Retrying ssh connect ...")
        raise IOError("Failed to ssh connect after 3 attempts")

    @staticmethod
    def is_connected(connection):
        LOGGER.debug("checking ssh connection")
        try:
            is_active = connection.get_transport().is_active()
            if is_active:
                LOGGER.debug("SSH connection is active.")
            return is_active
        except AttributeError:
            return False

    @staticmethod
    def close_connection(connection):
        if isinstance(connection, tuple):
            connection[0].close()
        else:
            connection.close()

    def move(self):
        """Push it !"""
        self.copy()
        os.remove(self.origin)

    def copy(self):
        """Push it !"""
        from scp import SCPClient

        ssh_connection = self.get_connection(self.destination.hostname, self.destination.port, self.destination.username)

        try:
            scp = SCPClient(ssh_connection.get_transport())
        except Exception as err:
            LOGGER.error("Failed to initiate SCPClient: %s", str(err))
            ssh_connection.close()
            raise

        try:
            scp.put(self.origin, self.destination.path)
        except OSError as osex:
            if osex.errno == 2:
                LOGGER.error("No such file or directory. File not transfered: "
                             "%s. Original error message: %s",
                             self.origin, str(osex))
            else:
                LOGGER.error("OSError in scp.put: %s", str(osex))
                raise
        except Exception as err:
            LOGGER.error("Something went wrong with scp: %s", str(err))
            LOGGER.error("Exception name %s", type(err).__name__)
            LOGGER.error("Exception args %s", str(err.args))
            raise
        finally:
            scp.close()

class SftpMover(Mover):

    """Move files over sftp.
    """

    def move(self):
        """Push it !"""
        self.copy()
        os.remove(self.origin)

    def _agent_auth(self, transport):
        """Attempt to authenticate to the given transport using any of the private
        keys available from an SSH agent ... or from a local private RSA key file
        (assumes no pass phrase).

        PFE: http://code.activestate.com/recipes/576810-copy-files-over-ssh-using-paramiko/
        """
        import paramiko

        agent = paramiko.Agent()

        private_key_file = self.attrs.get("ssh_private_key_file", None)
        if private_key_file:
            private_key_file = os.path.expanduser(private_key_file)
            LOGGER.info("Loading keys from local file %s", private_key_file)
            agent_keys = (paramiko.RSAKey.from_private_key_file(private_key_file),)
        else:
            LOGGER.info("Loading keys from SSH agent")
            agent_keys = agent.get_keys()
        if len(agent_keys) == 0:
            raise IOError("No available keys")

        for key in agent_keys:
            LOGGER.debug('Trying ssh key %s',
                         key.get_fingerprint().encode('hex'))
            try:
                transport.auth_publickey(self.destination.username, key)
                LOGGER.debug('... ssh key success!')
                return
            except paramiko.SSHException:
                continue

        # We found no valid key
        raise IOError("RSA key auth failed!")

    def copy(self):
        """Push it !"""
        import paramiko

        transport = paramiko.Transport((self.destination.hostname, 22))
        transport.start_client()

        self._agent_auth(transport)

        if not transport.is_authenticated():
            raise IOError("RSA key auth failed!")

        sftp = transport.open_session()
        sftp = paramiko.SFTPClient.from_transport(transport)
        # sftp.get_channel().settimeout(300)

        try:
            sftp.mkdir(os.path.dirname(self.destination.path))
        except IOError:
            # Assuming remote directory exist
            pass
        sftp.put(self.origin, self.destination.path)
        transport.close()


MOVERS = {'ftp': FtpMover,
          'file': FileMover,
          '': FileMover,
          'scp': ScpMover,
          'sftp': SftpMover
          }


# Generic event handler
# fixme: on deletion, the file should be removed from the filecache
class EventHandler(pyinotify.ProcessEvent):
    """Handle events with a generic *fun* function.
    """

    def __init__(self, watchManager, fun, *args, **kwargs):
        pyinotify.ProcessEvent.__init__(self, *args, **kwargs)
        self._cmd_filename = kwargs.get('cmd_filename')
        if self._cmd_filename:
            self._cmd_filename = os.path.abspath(self._cmd_filename)
        self._fun = fun
        self._watched_dirs = dict()
        self._watchManager = watchManager

    def process_IN_CLOSE_WRITE(self, event):
        """On closing after writing."""
        if self._cmd_filename and os.path.abspath(
                event.pathname) != self._cmd_filename:
            return
        self._fun(event.pathname)

    def process_IN_CREATE(self, event):
        """On closing after linking."""
        tmask = (pyinotify.IN_CLOSE_WRITE | pyinotify.IN_MOVED_TO |
                 pyinotify.IN_CREATE | pyinotify.IN_DELETE)

        if (event.mask & pyinotify.IN_ISDIR ):
            self._watched_dirs.update(self._watchManager.add_watch(event.pathname, tmask))

        if self._cmd_filename and os.path.abspath(
                event.pathname) != self._cmd_filename:
            return
        try:
            if os.stat(event.pathname).st_nlink > 1:
                self._fun(event.pathname)
        except OSError:
            return

    def process_IN_MOVED_TO(self, event):
        """On closing after moving."""
        if self._cmd_filename and os.path.abspath(
                event.pathname) != self._cmd_filename:
            return
        self._fun(event.pathname)

    def process_IN_DELETE(self, event):
        """On delete."""
        if (event.mask & pyinotify.IN_ISDIR ):
            try:
                try:
                    self._watchManager.rm_watch(self._watched_dirs[event.pathname], quiet=False)
                except pyinotify.WatchManagerError:
                    #As the directory is deleted prior removing the watch will cause a error message
                    #from pyinotify. This is ok, so just pass the exception.
                    pass
                finally:
                    del self._watched_dirs[event.pathname]
            except KeyError:
                LOGGER.warning("Dir {} not watched by inotify. Can not delete watch.".format(event.pathname))
        return

def process_old_files(pattern, fun):
    fnames = glob.glob(pattern)
    if fnames:
        # time.sleep(3)
        LOGGER.debug("Touching old files")
        for fname in fnames:
            if os.path.exists(fname):
                fun(fname)


def terminate(chains, publisher=None):
    for chain in chains.values():
        chain["notifier"].stop()
        if "request_manager" in chain:
            chain["request_manager"].stop()

    if publisher:
        publisher.stop()

    LOGGER.info("Shutting down.")
    print("Thank you for using pytroll/move_it_server."
          " See you soon on pytroll.org!")
    time.sleep(1)
    sys.exit(0)<|MERGE_RESOLUTION|>--- conflicted
+++ resolved
@@ -34,15 +34,9 @@
 import time
 import datetime
 import traceback
-<<<<<<< HEAD
-import tempfile
-
-from six.moves.configparser import ConfigParser
-=======
 import socket
 import tempfile
 from six.moves.configparser import RawConfigParser
->>>>>>> 18d29bc0
 from ftplib import FTP, all_errors
 from six.moves.queue import Empty, Queue
 from threading import Thread, Event, current_thread, Lock
@@ -388,14 +382,10 @@
     """Create a notifier from the specified configuration attributes *attrs*.
     """
 
-<<<<<<< HEAD
-    tmask = (pyinotify.IN_CLOSE_WRITE | pyinotify.IN_MOVED_TO |
-             pyinotify.IN_CREATE | pyinotify.IN_DELETE)
-=======
     tmask = (pyinotify.IN_CLOSE_WRITE |
              pyinotify.IN_MOVED_TO |
-             pyinotify.IN_CREATE)
->>>>>>> 18d29bc0
+             pyinotify.IN_CREATE |
+             pyinotify.IN_DELETE)
 
     wm_ = pyinotify.WatchManager()
 
