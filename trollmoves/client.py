--- conflicted
+++ resolved
@@ -215,95 +215,6 @@
             if filename not in file_cache:
                 return False
         else:
-<<<<<<< HEAD
-            mtype = 'push'
-        hostname, port = msg.data["request_address"].split(":")
-        req = Message(msg.subject, mtype, data=msg.data.copy())
-
-        #If destination contains trollsift compose this.
-        duri = urlparse(compose(destination, msg.data))
-        scheme = duri.scheme or 'file'
-        dest_hostname = duri.hostname or socket.gethostname()
-
-        if mtype == 'push':
-            # A request without credentials is build first to be printed in the
-            # logs
-            req.data["destination"] = urlunparse((
-                scheme, dest_hostname, os.path.join(duri.path, msg.data[
-                    'uid']), "", "", ""))
-            LOGGER.info("Requesting: " + str(req))
-            if login:
-                # if necessary add the credentials for the real request
-                req.data["destination"] = urlunparse((
-                    scheme, login + "@" + dest_hostname, os.path.join(
-                        duri.path, msg.data['uid']), "", "", ""))
-            local_path = os.path.join(*([kwargs.get('ftp_root', '/')] +
-                                        duri.path.split(os.path.sep) +
-                                        [msg.data['uid']]))
-            local_dir = os.path.dirname(local_path)
-            if not os.path.exists(local_dir):
-                os.makedirs(local_dir)
-                os.chmod(local_dir, 0o777)
-            timeout = float(kwargs["transfer_req_timeout"])
-        else:
-            LOGGER.debug("Sending: %s" % str(req))
-            timeout = float(kwargs["req_timeout"])
-
-        LOGGER.debug("Send and recv timeout is %.2f seconds", timeout)
-
-        requester = PushRequester(hostname, int(port))
-        response = requester.send_and_recv(req, timeout=timeout)
-        if response and response.type == "file":
-            LOGGER.debug("Server done sending file")
-            file_cache.append(msg.data["uid"])
-
-            mtype = 'file'
-
-            if unpack is not None:
-                if unpack not in unpackers:
-                    LOGGER.warning("Don't know how to unpack %s", unpack)
-                filenames = list(unpackers[unpack](local_path, delete))
-                if len(filenames) > 1:
-                    mtype = 'dataset'
-
-            if publisher:
-                if socket.gethostbyname(dest_hostname) in get_local_ips():
-                    scheme_, host_ = "file", ''  # local file
-                else:
-                    scheme_, host_ = scheme, dest_hostname  # remote file
-                    if login:
-                        # Add (only) user to uri.
-                        host_ = login.split(":")[0] + "@" + host_
-                local_msg = Message(msg.subject, mtype, data=msg.data.copy())
-                if mtype == 'file':
-                    local_uri = urlunparse((scheme_, host_,
-                                            local_path,
-                                            "", "", ""))
-                    local_msg.data['uri'] = local_uri
-                elif mtype == 'dataset':
-                    local_dir = os.path.dirname(local_path)
-                    dataset = []
-                    for filename in filenames:
-                        ds_uri = urlunparse((scheme_, host_,
-                                            os.path.join(local_dir, filename),
-                                            "", "", ""))
-                        ds_uid = os.path.basename(filename)
-                        dataset.append({'uri': ds_uri, 'uid': ds_uid})
-                    local_msg.data.pop('uri', None)
-                    local_msg.data['dataset'] = dataset
-                local_msg.data['origin'] = local_msg.data['request_address']
-                local_msg.data.pop('request_address')
-
-                for key in local_msg.data:
-                    if key in kwargs:
-                        replacement = dict(item.split(':')
-                                           for item in kwargs[key].split('|'))
-                        local_msg.data[key] = replacement[local_msg.data[key]]
-                LOGGER.debug("publishing %s", str(local_msg))
-                publisher.send(str(local_msg))
-        elif response and response.type == "ack":
-            pass
-=======
             return True
 
 
@@ -362,7 +273,6 @@
             lmsg_type = 'dataset'
         elif 'collection' in lmsg_data:
             lmsg_type = 'collection'
->>>>>>> 18d29bc0
         else:
             lmsg_type = 'file'
     else:
